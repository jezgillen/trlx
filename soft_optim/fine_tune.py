<<<<<<< HEAD
import os
=======
>>>>>>> b5a4fe26
import random
from pathlib import Path
from typing import List, Union

import numpy as np
import torch
<<<<<<< HEAD
=======
import wandb
>>>>>>> b5a4fe26
from datasets import Dataset
from transformers import (AutoModelForCausalLM, AutoTokenizer, PreTrainedModel,
                          PreTrainedTokenizer, PreTrainedTokenizerFast,
                          Trainer, TrainingArguments)
from transformers.utils import logging

from soft_optim.game import TicTacToeGame, generate_dataset


def create_dataset(tokenizer: AutoTokenizer,
                   number_games: int = 10) -> Dataset:
    """Create the dataset

    This is a collection of full game prompts (tokenized).

    Args:
        tokenizer: Tokenizer
        number_games: Number of games

    Returns:
        Dataset: Full game prompts dataset
    """
    # Create the dataset from a list of game strings
    list_of_game_strings = generate_dataset(number_games)
    dataset = Dataset.from_dict({"text": list_of_game_strings})

    # Tokenize the text prompts (creates "input_ids" property for each dataset
    # item)
    dataset = dataset.map(
        lambda examples: tokenizer(examples["text"]),  # type: ignore
        batched=True
    )

    # Set the labels to be the same as the input IDs
    dataset = dataset.map(
        lambda examples: {
            "labels": examples["input_ids"]},
        batched=True)

    return dataset


valid_games_fine_tuned_checkpoint = Path(
    __file__).parent / "checkpoints" / "fine_tuned_gpt2"


def fine_tune(
    model: PreTrainedModel,
    tokenizer: Union[PreTrainedTokenizer, PreTrainedTokenizerFast],
    log_weights_and_biases: bool = False,
) -> AutoModelForCausalLM:
    """Fine tune a language model on the games dataset

    This is so that our model reliably outputs allowed game moves.
    """
    # Create tokenized datasets (train and eval)
<<<<<<< HEAD
    train_dataset = create_dataset(tokenizer, 5000)  # type: ignore
    eval_dataset = create_dataset(tokenizer, 50)  # type: ignore
=======
    tokenizer = AutoTokenizer.from_pretrained(model_name)
    train_dataset = create_dataset(tokenizer, 50000)
    eval_dataset = create_dataset(tokenizer, 500)
>>>>>>> b5a4fe26

    # Initialise Weights & Biases
    if log_weights_and_biases:
        wandb.login()
        wandb.init(project="soft_optim_fine_tune")

    training_args = TrainingArguments(
        output_dir=".checkpoints",
        evaluation_strategy="epoch",
        num_train_epochs=1,
        seed=0,
        data_seed=0
    )

    # Fine tune
    trainer = Trainer(
        model=model,
        args=training_args,
        train_dataset=train_dataset,  # type: ignore
        eval_dataset=eval_dataset,  # type: ignore

    )
    trainer.train()

    # print model output
    out = model.generate(max_length=1000, do_sample=True)  # type: ignore
    print(tokenizer.decode(out[0], skip_special_tokens=True))

    return model


def infer_game(
    model: AutoModelForCausalLM,
    tokenizer: Union[PreTrainedTokenizer, PreTrainedTokenizerFast],
    num_samples: int = 1
) -> List[str]:
    """Infer a full game from just the start text

    Args:
        model: Pretrained model
        tokenizer: Tokenizer
        num_samples: Number of samples to generate

    Returns:
        bool: All games are valid
    """
    n = num_samples
    game_start_text = "Let's play Tic Tac Toe:\n"
    tokens = tokenizer(
        [game_start_text] *
        n,
        return_tensors="pt").to(
        model.device)
    out = model.generate(**tokens, max_length=1000, do_sample=True)
    samples = tokenizer.batch_decode(out, skip_special_tokens=True)

    # Get just the board states
    stripped_samples = []

    for full_game in samples:
        game = TicTacToeGame()
        stripped_samples.append(game.extract_game_string(full_game))

    return stripped_samples


if __name__ == "__main__":
    # Set random seeds
    torch.manual_seed(0)
    np.random.seed(0)
    random.seed(0)

<<<<<<< HEAD
    # Set logging
    logging.set_verbosity_error()
    # logging.disable_progress_bar()
    wandb.init(mode="disabled")
    os.environ["WANDB_DISABLED"] = "true"

    # Create the model
    model_name = "gpt2"
    model = AutoModelForCausalLM.from_pretrained(model_name)
    tokenizer = AutoTokenizer.from_pretrained(model_name)

    isValid: bool = False

    # Train until
    while not isValid:
        fine_tune(model, tokenizer, False)

        games = infer_game(model, tokenizer, 20)
        valid_games: List[bool] = []

        for full_game in games:
            game = TicTacToeGame()
            game_is_valid, a, b = game.validate_game_string(full_game)
            valid_games.append(game_is_valid)

            if not game_is_valid:
                print(full_game)

        print(f"Is valid:", str(valid_games))

        isValid = all(valid_games)

    # Save the model
    if not valid_games_fine_tuned_checkpoint.parent.exists():
        os.mkdir(valid_games_fine_tuned_checkpoint)

    model.save_pretrained(valid_games_fine_tuned_checkpoint)  # type: ignore
=======
    fine_tune(log_weights_and_biases=True)
>>>>>>> b5a4fe26
<|MERGE_RESOLUTION|>--- conflicted
+++ resolved
@@ -1,17 +1,12 @@
-<<<<<<< HEAD
 import os
-=======
->>>>>>> b5a4fe26
 import random
 from pathlib import Path
 from typing import List, Union
 
 import numpy as np
 import torch
-<<<<<<< HEAD
-=======
 import wandb
->>>>>>> b5a4fe26
+
 from datasets import Dataset
 from transformers import (AutoModelForCausalLM, AutoTokenizer, PreTrainedModel,
                           PreTrainedTokenizer, PreTrainedTokenizerFast,
@@ -68,14 +63,8 @@
     This is so that our model reliably outputs allowed game moves.
     """
     # Create tokenized datasets (train and eval)
-<<<<<<< HEAD
     train_dataset = create_dataset(tokenizer, 5000)  # type: ignore
     eval_dataset = create_dataset(tokenizer, 50)  # type: ignore
-=======
-    tokenizer = AutoTokenizer.from_pretrained(model_name)
-    train_dataset = create_dataset(tokenizer, 50000)
-    eval_dataset = create_dataset(tokenizer, 500)
->>>>>>> b5a4fe26
 
     # Initialise Weights & Biases
     if log_weights_and_biases:
@@ -148,7 +137,6 @@
     np.random.seed(0)
     random.seed(0)
 
-<<<<<<< HEAD
     # Set logging
     logging.set_verbosity_error()
     # logging.disable_progress_bar()
@@ -185,7 +173,4 @@
     if not valid_games_fine_tuned_checkpoint.parent.exists():
         os.mkdir(valid_games_fine_tuned_checkpoint)
 
-    model.save_pretrained(valid_games_fine_tuned_checkpoint)  # type: ignore
-=======
-    fine_tune(log_weights_and_biases=True)
->>>>>>> b5a4fe26
+    model.save_pretrained(valid_games_fine_tuned_checkpoint)  # type: ignore